--- conflicted
+++ resolved
@@ -17,25 +17,15 @@
 }
 
 type APIInfo struct {
-<<<<<<< HEAD
-	Debug       bool
-	Containers  int
-	Images      int
-	NFd         int    `json:",omitempty"`
-	NGoroutines int    `json:",omitempty"`
-	MemoryLimit bool   `json:",omitempty"`
-	SwapLimit   bool   `json:",omitempty"`
-	LXCVersion  string `json:",omitempty"`
-=======
 	Debug           bool
 	Containers      int
 	Images          int
-	NFd             int  `json:",omitempty"`
-	NGoroutines     int  `json:",omitempty"`
-	MemoryLimit     bool `json:",omitempty"`
-	SwapLimit       bool `json:",omitempty"`
-	NEventsListener int  `json:",omitempty"`
->>>>>>> 7953d1be
+	NFd             int    `json:",omitempty"`
+	NGoroutines     int    `json:",omitempty"`
+	MemoryLimit     bool   `json:",omitempty"`
+	SwapLimit       bool   `json:",omitempty"`
+	LXCVersion      string `json:",omitempty"`
+	NEventsListener int    `json:",omitempty"`
 }
 
 type APITop struct {
