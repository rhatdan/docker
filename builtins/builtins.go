--- conflicted
+++ resolved
@@ -53,12 +53,6 @@
 // These components should be broken off into plugins of their own.
 //
 func daemon(eng *engine.Engine) error {
-<<<<<<< HEAD
-	if err := eng.Register("initserver", server.InitServer); err != nil {
-		return err
-	}
-=======
->>>>>>> ad7279e4
 	return eng.Register("init_networkdriver", bridge.InitDriver)
 }
 
