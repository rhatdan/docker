--- conflicted
+++ resolved
@@ -121,20 +121,13 @@
 	noBaseImage    bool          // indicates that this build does not start from any base image, but is being built from an empty file system.
 
 	// Set resource restrictions for build containers
-<<<<<<< HEAD
 	cpuSetCpus   string
+	cpuSetMems   string
+	cgroupParent string
 	cpuShares    int64
-	cgroupParent string
+	cpuQuota     int64
 	memory       int64
 	memorySwap   int64
-=======
-	cpuSetCpus string
-	cpuSetMems string
-	cpuShares  int64
-	cpuQuota   int64
-	memory     int64
-	memorySwap int64
->>>>>>> 92f4bd59
 
 	cancelled <-chan struct{} // When closed, job was cancelled.
 }
