--- conflicted
+++ resolved
@@ -86,29 +86,9 @@
 
 func Build(d *daemon.Daemon, buildConfig *Config) error {
 	var (
-<<<<<<< HEAD
-		dockerfileName = job.Getenv("dockerfile")
-		remoteURL      = job.Getenv("remote")
-		repoName       = job.Getenv("t")
-		suppressOutput = job.GetenvBool("q")
-		noCache        = job.GetenvBool("nocache")
-		rm             = job.GetenvBool("rm")
-		forceRm        = job.GetenvBool("forcerm")
-		pull           = job.GetenvBool("pull")
-		memory         = job.GetenvInt64("memory")
-		memorySwap     = job.GetenvInt64("memswap")
-		cpuShares      = job.GetenvInt64("cpushares")
-		cpuSetCpus     = job.Getenv("cpusetcpus")
-		cgroupParent   = job.Getenv("cgroupparent")
-		authConfig     = &registry.AuthConfig{}
-		configFile     = &registry.ConfigFile{}
-		tag            string
-		context        io.ReadCloser
-=======
 		repoName string
 		tag      string
 		context  io.ReadCloser
->>>>>>> 92f4bd59
 	)
 
 	repoName, tag = parsers.ParseRepositoryTag(buildConfig.RepoName)
@@ -179,17 +159,6 @@
 		Pull:            buildConfig.Pull,
 		OutOld:          buildConfig.Stdout,
 		StreamFormatter: sf,
-<<<<<<< HEAD
-		AuthConfig:      authConfig,
-		AuthConfigFile:  configFile,
-		dockerfileName:  dockerfileName,
-		cpuShares:       cpuShares,
-		cpuSetCpus:      cpuSetCpus,
-		cgroupParent:    cgroupParent,
-		memory:          memory,
-		memorySwap:      memorySwap,
-		cancelled:       job.WaitCancelled(),
-=======
 		AuthConfig:      buildConfig.AuthConfig,
 		ConfigFile:      buildConfig.ConfigFile,
 		dockerfileName:  buildConfig.DockerfileName,
@@ -197,10 +166,10 @@
 		cpuQuota:        buildConfig.CpuQuota,
 		cpuSetCpus:      buildConfig.CpuSetCpus,
 		cpuSetMems:      buildConfig.CpuSetMems,
+		cgroupParent:    buildConfig.cgroupParent,
 		memory:          buildConfig.Memory,
 		memorySwap:      buildConfig.MemorySwap,
 		cancelled:       buildConfig.WaitCancelled(),
->>>>>>> 92f4bd59
 	}
 
 	id, err := builder.Run(context)
